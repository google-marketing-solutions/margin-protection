--- conflicted
+++ resolved
@@ -466,8 +466,6 @@
       Paragraphs: false,
     });
   });
-<<<<<<< HEAD
-=======
 
   it('has checkboxes in the correct rows', async () => {
     type Checkboxes = GoogleAppsScript.Spreadsheet.Spreadsheet & {
@@ -493,7 +491,6 @@
       5: { 3: true },
     });
   });
->>>>>>> 54021212
 });
 
 describe('test HELPERS', () => {
