--- conflicted
+++ resolved
@@ -1,15 +1,8 @@
-<<<<<<< HEAD
 const spreadsheetId = ''; // Replace with your sheet's ID
 
 const fetchOnlyActiveCampaignsCell = 'B7';
 
 const languageConfigSheetName = 'Language config'
-=======
-const spreadsheetId = '1qmOv2aY0OPLFJRlpsxR8AyzzRUF70vfs73QHlvASndo'; // Replace with your sheet's ID
-
-const fetchOnlyActiveCampaignsCell = 'B7';
-
->>>>>>> 54021212
 const geoTargetingConfigSheetName = 'Geo Targeting config';
 const budgetConfigSheetName = 'Budget config';
 const setupSheetName = 'Setup';
@@ -315,7 +308,6 @@
     console.log(
       'Found campaign ' + campaign.getId() + ' - ' + campaign.getName(),
     );
-<<<<<<< HEAD
 
     languageConfigSheet.appendRow([
       account.getCustomerId(),
@@ -323,8 +315,6 @@
       campaign.getId(),
       campaign.getName(),
     ]);
-=======
->>>>>>> 54021212
 
     geoTargetingConfigSheet.appendRow([
       account.getCustomerId(),
